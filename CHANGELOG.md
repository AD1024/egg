# Changes

<!-- next-header -->

## [Unreleased] - ReleaseDate

<<<<<<< HEAD
### Added
- `Runner` can now be configured with user-defined `RewriteScheduler`s
  and `IterationData`.

### Changed
- Reworked the `Runner` API. It's now a generic struct instead of a
  trait.
=======
### Changed

- Patterns are now compiled into a small virtual machine bytecode inspired
  by [this paper](https://link.springer.com/chapter/10.1007/978-3-540-73595-3_13).
  This gets about a 40% speed up.
>>>>>>> 6628cca8

## [0.2.0] - 2020-02-19

### Added

- A dumb little benchmarking system called `egg_bench` that can help
  benchmark tests.
- String interning for `Var`s (née `QuestionMarkName`s).
  This speeds up things by ~35%.
- Add a configurable time limit to `SimpleRunner`

### Changed

- Renamed `WildMap` to `Subst`, `QuestionMarkName` to `Var`.

### Removed

- Multi-matching patterns (ex: `?a...`).
  They were a hack and undocumented.
  If we can come up with better way to do it, then we can put them back.

## [0.1.2] - 2020-02-14

This release completes the documentation
(at least every public item is documented).

### Changed
- Replaced `Pattern::{from_expr, to_expr}` with `From` and `TryFrom`
  implementations.

## [0.1.1] - 2020-02-13

### Added
- A lot of documentation

### Changed
- The graphviz visualization now looks a lot better; enode argument
  come out from the "correct" position based on which argument they
  are.

## [0.1.0] - 2020-02-11

This is egg's first real release!

Hard to make a changelog on the first release, since basically
everything has changed!
But hopefully things will be a little more stable from here on out
since the API is a lot nicer.

<!-- next-url -->
[Unreleased]: https://github.com/mwillsey/egg/compare/v0.2.0...HEAD
[0.2.0]: https://github.com/mwillsey/egg/compare/v0.1.2...v0.2.0
[0.1.2]: https://github.com/mwillsey/egg/compare/v0.1.1...v0.1.2
[0.1.1]: https://github.com/mwillsey/egg/compare/v0.1.0...v0.1.1
[0.1.0]: https://github.com/mwillsey/egg/tree/v0.1.0<|MERGE_RESOLUTION|>--- conflicted
+++ resolved
@@ -4,7 +4,6 @@
 
 ## [Unreleased] - ReleaseDate
 
-<<<<<<< HEAD
 ### Added
 - `Runner` can now be configured with user-defined `RewriteScheduler`s
   and `IterationData`.
@@ -12,13 +11,9 @@
 ### Changed
 - Reworked the `Runner` API. It's now a generic struct instead of a
   trait.
-=======
-### Changed
-
 - Patterns are now compiled into a small virtual machine bytecode inspired
   by [this paper](https://link.springer.com/chapter/10.1007/978-3-540-73595-3_13).
   This gets about a 40% speed up.
->>>>>>> 6628cca8
 
 ## [0.2.0] - 2020-02-19
 
